# app/routers/appointments.py

from fastapi import APIRouter, Depends, HTTPException, status, Query, BackgroundTasks
from sqlalchemy.orm import Session
from app import models, schemas
from app.database import get_db
from datetime import datetime, timedelta
from typing import List, Optional
from app.core.dependencies import get_current_active_user
from sqlalchemy import func, DateTime, Interval, cast, Text
from app.utils.shop_utils import calculate_wait_time, format_time, is_business_open
from sqlalchemy.orm import joinedload
import asyncio
from app.models import EmployeeStatus, AppointmentStatus, QueueStatus
from app.models import UserRole
from app.websockets.utils import broadcast_queue_update
from app.websockets.manager import manager
from app.utils.schedule_utils import is_employee_working, check_schedule_conflicts, ensure_timezone_aware

router = APIRouter(prefix="/appointments", tags=["Appointments"])

@router.post("/", response_model=schemas.DetailedAppointmentResponse)
async def create_appointment(
    background_tasks: BackgroundTasks,
    appointment_in: schemas.AppointmentCreate,
    db: Session = Depends(get_db)
):
    # Check if the business exists
    business = db.query(models.Business).filter(models.Business.id == appointment_in.business_id).first()
    if not business:
        raise HTTPException(status_code=404, detail="Business not found")

<<<<<<< HEAD
    # Check if shop is open at appointment time
    appointment_time = ensure_timezone_aware(appointment_in.appointment_time, shop.timezone)
=======
    # Check if business is open at appointment time
    appointment_time = ensure_timezone_aware(appointment_in.appointment_time)
>>>>>>> 76e41a25
    appt_time = appointment_time.time()
    
    # TODO: Update to check business operating hours from business_operating_hours table
    # For now, skip time validation if business is 24 hours
    if not business.is_open_24_hours:
        # Get business operating hours for the appointment day
        day_of_week = appointment_time.weekday()  # 0=Monday, 6=Sunday
        # Convert to our format (0=Sunday, 1=Monday, etc.)
        our_day_format = (day_of_week + 1) % 7
        
        operating_hours = db.query(models.BusinessOperatingHours).filter(
            models.BusinessOperatingHours.business_id == business.id,
            models.BusinessOperatingHours.day_of_week == our_day_format
        ).first()
        
        if operating_hours and operating_hours.is_closed:
            raise HTTPException(status_code=400, detail="Business is closed on this day")
        elif operating_hours and operating_hours.opening_time and operating_hours.closing_time:
            if not (operating_hours.opening_time <= appt_time <= operating_hours.closing_time):
                raise HTTPException(status_code=400, detail="Appointment time is outside business operating hours")

    # If service is provided, validate and get duration
    service_duration = 30  # Default duration in minutes
    if appointment_in.service_id:
        service = db.query(models.Service).filter(
            models.Service.id == appointment_in.service_id,
            models.Service.business_id == appointment_in.business_id
        ).first()
        if not service:
            raise HTTPException(status_code=404, detail="Service not found")
        service_duration = service.duration
    
    # Calculate end time based on service duration
    appointment_end_time = appointment_time + timedelta(minutes=service_duration)
    
    # If specific employee is requested
    if appointment_in.employee_id:
        # Verify employee exists and works at the business
        employee = db.query(models.Employee).filter(
            models.Employee.id == appointment_in.employee_id,
            models.Employee.business_id == appointment_in.business_id
        ).first()
        if not employee:
            raise HTTPException(status_code=404, detail="Employee not found")
        
        # Check if employee has any schedule that covers the appointment time
        employee_schedules = db.query(models.EmployeeSchedule).filter(
            models.EmployeeSchedule.employee_id == employee.id
        ).all()
        
        is_scheduled = False
<<<<<<< HEAD
        for schedule in barber_schedules:
            instances = get_recurring_instances(schedule, appointment_time, appointment_end_time, shop.timezone)
            for instance in instances:
                if (instance["start_datetime"] <= appointment_time and 
                    instance["end_datetime"] >= appointment_end_time):
=======
        for schedule in employee_schedules:
            # Check if this is a working day
            day_of_week = appointment_time.weekday()
            our_day_format = (day_of_week + 1) % 7  # Convert to our format
            
            if (schedule.day_of_week == our_day_format and 
                schedule.is_working and 
                schedule.start_time and schedule.end_time):
                # Check if appointment time falls within working hours
                if (schedule.start_time <= appt_time <= schedule.end_time):
>>>>>>> 76e41a25
                    is_scheduled = True
                    break
        
        if not is_scheduled:
            raise HTTPException(status_code=400, detail="Employee is not scheduled to work at this time")
        
        # Check for conflicting appointments
        conflicting_appointments = db.query(models.Appointment).filter(
            models.Appointment.employee_id == employee.id,
            models.Appointment.status == models.AppointmentStatus.SCHEDULED,
            models.Appointment.appointment_time < appointment_end_time,
            appointment_time < models.Appointment.end_time
        ).all()
        
        if conflicting_appointments:
            raise HTTPException(status_code=400, detail="Employee has conflicting appointments")
        
        selected_employee_id = employee.id
    else:
        # Find available employees at the requested time
        available_employees = []
        employees = db.query(models.Employee).filter(
            models.Employee.business_id == appointment_in.business_id,
            models.Employee.status == models.EmployeeStatus.AVAILABLE
        ).all()
        
        if not employees:
            raise HTTPException(status_code=404, detail="No employees found for this business. Please contact the business owner to add employees.")
              
        for employee in employees:
            # Check if employee has any schedule that covers the appointment time
            employee_schedules = db.query(models.EmployeeSchedule).filter(
                models.EmployeeSchedule.employee_id == employee.id
            ).all()
            
            if not employee_schedules:
                continue  # Skip employees with no schedules instead of raising an error
                
            is_scheduled = False
<<<<<<< HEAD
            for schedule in barber_schedules:
                instances = get_recurring_instances(schedule, appointment_time, appointment_end_time, shop.timezone)
                for instance in instances:
                    if (instance["start_datetime"] <= appointment_time and 
                        instance["end_datetime"] >= appointment_end_time):
=======
            for schedule in employee_schedules:
                # Check if this is a working day
                day_of_week = appointment_time.weekday()
                our_day_format = (day_of_week + 1) % 7  # Convert to our format
                
                if (schedule.day_of_week == our_day_format and 
                    schedule.is_working and 
                    schedule.start_time and schedule.end_time):
                    # Check if appointment time falls within working hours
                    if (schedule.start_time <= appt_time <= schedule.end_time):
>>>>>>> 76e41a25
                        is_scheduled = True
                        break
            
            if is_scheduled:
                # Check for conflicting appointments
                conflicting_appointments = db.query(models.Appointment).filter(
                    models.Appointment.employee_id == employee.id,
                    models.Appointment.status == models.AppointmentStatus.SCHEDULED,
                    models.Appointment.appointment_time < appointment_end_time,
                    appointment_time < models.Appointment.end_time
                ).all()
                
                if not conflicting_appointments:
                    available_employees.append(employee)
        
        if not available_employees:
            # Check if any employees have schedules but are all booked
            any_employee_has_schedule = False
            for employee in employees:
                schedules_count = db.query(models.EmployeeSchedule).filter(
                    models.EmployeeSchedule.employee_id == employee.id
                ).count()
                if schedules_count > 0:
                    any_employee_has_schedule = True
                    break
                    
            if any_employee_has_schedule:
                raise HTTPException(status_code=400, detail="No employees available at the requested time. Please try a different time or date.")
            else:
                raise HTTPException(
                    status_code=400, 
                    detail="No employee schedules have been set up for this business. Please contact the business owner to set up employee working hours."
                )
        
        # Select the employee with the fewest appointments on that day
        selected_employee = min(
            available_employees, 
            key=lambda e: db.query(models.Appointment).filter(
                models.Appointment.employee_id == e.id,
                models.Appointment.status == models.AppointmentStatus.SCHEDULED,
                func.date(models.Appointment.appointment_time) == appointment_time.date()
            ).count()
        )
        
        selected_employee_id = selected_employee.id
    
    # Create the appointment
    new_appointment = models.Appointment(
        business_id=appointment_in.business_id,
        employee_id=selected_employee_id,
        service_id = None if (val := getattr(appointment_in, 'service_id', None)) == 0 else val,
        appointment_time=appointment_time,
        end_time=appointment_end_time,
        status=models.AppointmentStatus.SCHEDULED,
        number_of_people=appointment_in.number_of_people,
        user_id = None if (val := getattr(appointment_in, 'user_id', None)) == 0 else val,
        full_name=appointment_in.full_name,
        phone_number=appointment_in.phone_number
    )

    db.add(new_appointment)
    db.commit()
    db.refresh(new_appointment)
    
    # Schedule background task to manage employee status at appointment time
    background_tasks.add_task(
        schedule_appointment_status_updates,
        appointment_id=new_appointment.id,
        service_duration=service_duration
    )
    
    # Load related entities for response
    new_appointment = (
        db.query(models.Appointment)
        .options(
            joinedload(models.Appointment.employee).joinedload(models.Employee.user),
            joinedload(models.Appointment.service),
            joinedload(models.Appointment.user)
        )
        .filter(models.Appointment.id == new_appointment.id)
        .first()
    )
    
    if new_appointment.employee:
        # Ensure user data is available
        new_appointment.employee.full_name = new_appointment.employee.user.full_name
        new_appointment.employee.email = new_appointment.employee.user.email
        new_appointment.employee.phone_number = new_appointment.employee.user.phone_number
    
    return new_appointment


async def schedule_appointment_status_updates(appointment_id: int, service_duration: int):
    """
    Background task to handle employee status changes at appointment time and completion.
    Also updates the queue to account for this appointment.
    """
    # Get appointment details
    db = next(get_db())
    appointment = db.query(models.Appointment).filter(models.Appointment.id == appointment_id).first()
    
    if not appointment:
        return
    
    # Calculate how long to wait until the appointment starts
    now = datetime.now().astimezone()
    appointment_time = appointment.appointment_time
    
    # Ensure appointment_time has timezone info
    if appointment_time.tzinfo is None:
        appointment_time = appointment_time.replace(tzinfo=now.tzinfo)
    
    seconds_until_appointment = (appointment_time - now).total_seconds()
    
    if seconds_until_appointment > 0:
        # Wait until appointment time
        await asyncio.sleep(seconds_until_appointment)
    
    # Update employee status to IN_SERVICE at appointment time
    db = next(get_db())  # Get fresh DB session
    appointment = db.query(models.Appointment).filter(models.Appointment.id == appointment_id).first()
    
    if not appointment or appointment.status != models.AppointmentStatus.SCHEDULED:
        return
    
    # Update employee status
    employee = db.query(models.Employee).filter(models.Employee.id == appointment.employee_id).first()
    if employee:
        employee.status = models.EmployeeStatus.IN_SERVICE
        appointment.actual_start_time = datetime.now().astimezone()
        db.commit()
        
        # Broadcast queue update when appointment starts
        asyncio.create_task(broadcast_queue_update(db, appointment.business_id, manager))
    
    # Wait for service duration
    await asyncio.sleep(service_duration * 60)
    
    # Update appointment and employee status after service completion
    db = next(get_db())  # Get fresh DB session
    appointment = db.query(models.Appointment).filter(models.Appointment.id == appointment_id).first()
    
    if not appointment or appointment.status != models.AppointmentStatus.SCHEDULED:
        return
    
    # Mark appointment as completed
    appointment.status = models.AppointmentStatus.COMPLETED
    appointment.actual_end_time = datetime.now().astimezone()
    
    # Update employee status back to AVAILABLE
    employee = db.query(models.Employee).filter(models.Employee.id == appointment.employee_id).first()
    if employee:
        employee.status = models.EmployeeStatus.AVAILABLE
    
    # Update queue wait times - find all queue entries for this shop and recalculate times
    queue_entries = db.query(models.QueueEntry).filter(
        models.QueueEntry.business_id == appointment.business_id,
        models.QueueEntry.status == models.QueueStatus.CHECKED_IN
    ).order_by(models.QueueEntry.position_in_queue).all()
    
    # This is a simplistic approach - in a real system you might use a more sophisticated algorithm
    for entry in queue_entries:
        # Check if this employee can handle this service
        if entry.service_id and entry.employee_id is None:
            # Try to assign employee if not already assigned
            service = db.query(models.Service).filter(models.Service.id == entry.service_id).first()
            if service:
                available_employees = db.query(models.Employee).join(
                    models.Service, models.Employee.services
                ).filter(
                    models.Employee.business_id == appointment.business_id,
                    models.Employee.status == models.EmployeeStatus.AVAILABLE,
                    models.Service.id == entry.service_id
                ).all()
                
                if available_employees and employee in available_employees:
                    entry.employee_id = employee.id
    
    db.commit()
    
    # Broadcast queue update when appointment completes
    asyncio.create_task(broadcast_queue_update(db, appointment.business_id, manager))


@router.get("/me", response_model=List[schemas.DetailedAppointmentResponse])
def get_my_appointments(
    phone_number: str = Query(..., description="Phone number to fetch appointments for"),
    db: Session = Depends(get_db)
):
    appointments = (
        db.query(models.Appointment)
        .options(
            joinedload(models.Appointment.employee).joinedload(models.Employee.user),
            joinedload(models.Appointment.service),
            joinedload(models.Appointment.user)
        )
        .filter(models.Appointment.phone_number == phone_number)
        .all()
    )
    
    # Prepare response with nested objects for employee and service
    for appointment in appointments:
        # Calculate end_time if not set
        if not appointment.end_time and appointment.appointment_time:
            service_duration = 30  # Default duration
            if appointment.service_id:
                service = db.query(models.Service).filter(models.Service.id == appointment.service_id).first()
                if service:
                    service_duration = service.duration
            appointment.end_time = appointment.appointment_time + timedelta(minutes=service_duration)

        if appointment.employee:
            # Ensure user data is available
            appointment.employee.full_name = appointment.employee.user.full_name
            appointment.employee.email = appointment.employee.user.email
            appointment.employee.phone_number = appointment.employee.user.phone_number
    
    return appointments


@router.delete("/{appointment_id}", status_code=status.HTTP_204_NO_CONTENT)
async def cancel_appointment(
    appointment_id: int,
    phone_number: str = Query(..., description="Phone number associated with the appointment"),
    db: Session = Depends(get_db)
):
    # Find the appointment with validation
    appointment = db.query(models.Appointment).filter(
        models.Appointment.id == appointment_id,
        models.Appointment.phone_number == phone_number
    ).first()
    
    if not appointment:
        raise HTTPException(status_code=404, detail="Appointment not found")
    
    if appointment.status != models.AppointmentStatus.SCHEDULED:
        raise HTTPException(status_code=400, detail="Cannot cancel an appointment that is not scheduled")
    
    # Update appointment status
    appointment.status = models.AppointmentStatus.CANCELLED
    
    # Check if this was the current appointment for an employee
    if appointment.employee_id:
        employee = db.query(models.Employee).filter(models.Employee.id == appointment.employee_id).first()
        if employee and employee.status == models.EmployeeStatus.IN_SERVICE:
            # Only update status if this was the active appointment
            current_active = db.query(models.Appointment).filter(
                models.Appointment.employee_id == employee.id,
                models.Appointment.status == models.AppointmentStatus.SCHEDULED,
                models.Appointment.actual_start_time != None,
                models.Appointment.actual_end_time == None
            ).first()
            
            if current_active and current_active.id == appointment.id:
                employee.status = models.EmployeeStatus.AVAILABLE
    
    db.commit()
    
    # Update queue if needed - if the appointment was about to start
    now = datetime.now().astimezone()
    appointment_time = appointment.appointment_time
    
    # Ensure appointment_time has timezone info
    if appointment_time.tzinfo is None:
        appointment_time = appointment_time.replace(tzinfo=now.tzinfo)
    
    time_until_appointment = (appointment_time - now).total_seconds() / 60  # in minutes
    
    # If appointment was soon (within 30 minutes), update the queue
    if time_until_appointment < 30 and appointment.employee_id:
        employee = db.query(models.Employee).filter(models.Employee.id == appointment.employee_id).first()
        if employee and employee.status == models.EmployeeStatus.AVAILABLE:
            # Find next person in queue that this employee can serve
            if appointment.service_id:
                # Look for someone waiting for the same service
                next_in_queue = db.query(models.QueueEntry).filter(
                    models.QueueEntry.business_id == appointment.business_id,
                    models.QueueEntry.status == models.QueueStatus.CHECKED_IN,
                    models.QueueEntry.service_id == appointment.service_id,
                    models.QueueEntry.employee_id == None
                ).order_by(models.QueueEntry.position_in_queue).first()
                
                if next_in_queue:
                    next_in_queue.employee_id = employee.id
                    db.commit()
            else:
                # Look for anyone in the queue
                next_in_queue = db.query(models.QueueEntry).filter(
                    models.QueueEntry.business_id == appointment.business_id,
                    models.QueueEntry.status == models.QueueStatus.CHECKED_IN,
                    models.QueueEntry.employee_id == None
                ).order_by(models.QueueEntry.position_in_queue).first()
                
                if next_in_queue:
                    # If service specified, check if employee can do it
                    if next_in_queue.service_id:
                        employee_can_do_service = db.query(models.employee_services).filter(
                            models.employee_services.c.employee_id == employee.id,
                            models.employee_services.c.service_id == next_in_queue.service_id
                        ).first()
                        
                        if employee_can_do_service:
                            next_in_queue.employee_id = employee.id
                            db.commit()
                    else:
                        # No specific service, just assign
                        next_in_queue.employee_id = employee.id
                        db.commit()
    
    # Broadcast queue update via WebSocket
    asyncio.create_task(broadcast_queue_update(db, appointment.business_id, manager))


@router.get("/businesses", response_model=schemas.BusinessListResponse)
async def get_businesses(
    page: int = Query(default=1, gt=0),
    limit: int = Query(default=10, gt=0, le=100),
    search: Optional[str] = Query(default=None),
    db: Session = Depends(get_db)
):
    skip = (page - 1) * limit
    query = db.query(models.Business)
    
    if search:
        query = query.filter(
            models.Business.name.ilike(f"%{search}%") |
            models.Business.address.ilike(f"%{search}%") |
            models.Business.city.ilike(f"%{search}%") |
            models.Business.state.ilike(f"%{search}%")
        )
    
    total = query.count()
    businesses = query.offset(skip).limit(limit).all()
    
    # Calculate wait times and check if business is open
    for business in businesses:
        business.estimated_wait_time = calculate_wait_time(
            db=db,
            business_id=business.id,
            service_id=None,  # Get general wait time
            employee_id=None    # No specific employee
        )
        business.is_open = is_business_open(business)
        business.formatted_hours = "9:00 AM - 6:00 PM"  # Default for now
        business.id = business.id
    
    return {
        "items": businesses,
        "total": total,
        "page": page,
        "pages": (total + limit - 1) // limit
    }


@router.get("/business/{business_id}", response_model=schemas.BusinessDetailedResponse)
async def get_business_details(
    business_id: int,
    db: Session = Depends(get_db)
):
    # Get business with all related data
    business = (
        db.query(models.Business)
        .options(
            joinedload(models.Business.employees)
            .joinedload(models.Employee.services),
            joinedload(models.Business.employees)
            .joinedload(models.Employee.schedules),
            joinedload(models.Business.employees)
            .joinedload(models.Employee.user),
            joinedload(models.Business.services)
        )
        .filter(models.Business.id == business_id)
        .first()
    )
    
    if not business:
        raise HTTPException(
            status_code=status.HTTP_404_NOT_FOUND,
            detail="Business not found"
        )

    # Calculate additional business details
    business.estimated_wait_time = calculate_wait_time(
        db=db,
        business_id=business.id,
        service_id=None,  # Get general wait time
        employee_id=None    # No specific employee
    )
    business.is_open = is_business_open(business)
    business.formatted_hours = "9:00 AM - 6:00 PM"  # Default for now

    # Process employee schedules
    day_names = ['Sunday', 'Monday', 'Tuesday', 'Wednesday', 'Thursday', 'Friday', 'Saturday']
    
    for employee in business.employees:
        # Add user details to employee
        employee.full_name = employee.user.full_name
        employee.email = employee.user.email
        employee.phone_number = employee.user.phone_number
        employee.is_active = employee.user.is_active

        # Process schedules
        for schedule in employee.schedules:
            schedule.day_name = day_names[schedule.day_of_week]

    return business


@router.patch("/{appointment_id}/status", response_model=schemas.DetailedAppointmentResponse)
async def update_appointment_status(
    appointment_id: int,
    status_update: schemas.AppointmentStatusUpdate,
    db: Session = Depends(get_db)
):
    """
    Update appointment status manually. This allows shop owners or employees
    to mark appointments as completed or cancelled.
    """
    appointment = (
        db.query(models.Appointment)
        .options(
            joinedload(models.Appointment.employee).joinedload(models.Employee.user),
            joinedload(models.Appointment.service),
            joinedload(models.Appointment.user)
        )
        .filter(models.Appointment.id == appointment_id)
        .first()
    )
    
    if not appointment:
        raise HTTPException(status_code=404, detail="Appointment not found")
    
    # Update appointment status
    old_status = appointment.status
    appointment.status = status_update.status
    
    # If completing an appointment that wasn't already completed
    if status_update.status == models.AppointmentStatus.COMPLETED and old_status != models.AppointmentStatus.COMPLETED:
        # Set actual end time if not already set
        if not appointment.actual_end_time:
            appointment.actual_end_time = datetime.now().astimezone()
        
        # Update employee status back to AVAILABLE
        employee = db.query(models.Employee).filter(models.Employee.id == appointment.employee_id).first()
        if employee and employee.status == models.EmployeeStatus.IN_SERVICE:
            employee.status = models.EmployeeStatus.AVAILABLE
    
    # If cancelling an appointment
    elif status_update.status == models.AppointmentStatus.CANCELLED:
        # Make sure employee is available if they were assigned to this appointment
        employee = db.query(models.Employee).filter(models.Employee.id == appointment.employee_id).first()
        if employee and employee.status == models.EmployeeStatus.IN_SERVICE:
            # Only update if this was the current appointment they were servicing
            current_active = db.query(models.Appointment).filter(
                models.Appointment.employee_id == employee.id,
                models.Appointment.status == models.AppointmentStatus.SCHEDULED,
                models.Appointment.actual_start_time != None,
                models.Appointment.actual_end_time == None
            ).first()
            
            if current_active and current_active.id == appointment.id:
                employee.status = models.EmployeeStatus.AVAILABLE
    
    db.commit()
    db.refresh(appointment)
    
    # Update queue entries if needed
    if status_update.status == models.AppointmentStatus.COMPLETED:
        # Update any queue entries waiting for this employee
        queue_entries = db.query(models.QueueEntry).filter(
            models.QueueEntry.business_id == appointment.business_id,
            models.QueueEntry.status == models.QueueStatus.CHECKED_IN,
            models.QueueEntry.employee_id == None
        ).order_by(models.QueueEntry.position_in_queue).all()
        
        # Update estimated wait times
        for entry in queue_entries:
            if entry.service_id:
                service = db.query(models.Service).filter(models.Service.id == entry.service_id).first()
                if service:
                    # Check if employee is available and can provide this service
                    employee = db.query(models.Employee).filter(models.Employee.id == appointment.employee_id).first()
                    if employee and employee.status == models.EmployeeStatus.AVAILABLE:
                        employee_can_do_service = db.query(models.employee_services).filter(
                            models.employee_services.c.employee_id == employee.id,
                            models.employee_services.c.service_id == service.id
                        ).first()
                        
                        if employee_can_do_service:
                            entry.employee_id = employee.id
                            db.commit()
                            break  # Assign only to the first in queue
    
    # Broadcast queue update via WebSocket
    asyncio.create_task(broadcast_queue_update(db, appointment.business_id, manager))
    
    # Prepare response with nested objects for employee and service
    if appointment.employee:
        # Ensure user data is available
        appointment.employee.full_name = appointment.employee.user.full_name
        appointment.employee.email = appointment.employee.user.email
        appointment.employee.phone_number = appointment.employee.user.phone_number
    
    return appointment


@router.get("/business/{business_id}/appointments", response_model=List[schemas.DetailedAppointmentResponse])
async def get_business_appointments(
    business_id: int,
    status: Optional[AppointmentStatus] = Query(None, description="Filter by appointment status"),
    date: Optional[str] = Query(None, description="Filter by date (YYYY-MM-DD)"),
    db: Session = Depends(get_db),
    current_user: models.User = Depends(get_current_active_user)
):
    """
    Get all appointments for a specific business.
    - Scheduled appointments can be viewed without date restrictions
    - Completed/cancelled appointments are limited to last 7 days
    - Can be filtered by status and specific date
    - Only business owners or authorized users can access this endpoint.
    """
    # Check if user is authorized to access business data
    business = db.query(models.Business).filter(models.Business.id == business_id).first()
    if not business:
        raise HTTPException(status_code=404, detail="Business not found")
    
    # Check authorization - must be business owner or admin
    if current_user.role != UserRole.ADMIN and business.owner_id != current_user.id:
        employee = db.query(models.Employee).filter(
            models.Employee.user_id == current_user.id,
            models.Employee.business_id == business_id
        ).first()
        if not employee:
            raise HTTPException(
                status_code=status.HTTP_403_FORBIDDEN,
                detail="Not authorized to access this business's appointments"
            )
    
    # Build query with efficient loading of related entities
    query = (
        db.query(models.Appointment)
        .options(
            joinedload(models.Appointment.employee).joinedload(models.Employee.user),
            joinedload(models.Appointment.service),
            joinedload(models.Appointment.user)
        )
        .filter(models.Appointment.business_id == business_id)
    )
    
    # Get current date in UTC
    now = datetime.now().astimezone()
    seven_days_ago = now - timedelta(days=7)
    
    # Apply filters based on status
    if status:
        query = query.filter(models.Appointment.status == status)
        # For completed/cancelled appointments, add date restriction
        if status in [AppointmentStatus.COMPLETED, AppointmentStatus.CANCELLED]:
            query = query.filter(models.Appointment.appointment_time >= seven_days_ago)
    else:
        # If no status specified, show all scheduled appointments but limit completed/cancelled to 7 days
        query = query.filter(
            (models.Appointment.status == AppointmentStatus.SCHEDULED) |
            (
                (models.Appointment.status.in_([AppointmentStatus.COMPLETED, AppointmentStatus.CANCELLED])) &
                (models.Appointment.appointment_time >= seven_days_ago)
            )
        )
    
    # Apply specific date filter if provided
    if date:
        try:
            filter_date = datetime.strptime(date, "%Y-%m-%d").date()
            query = query.filter(func.date(models.Appointment.appointment_time) == filter_date)
        except ValueError:
            raise HTTPException(
                status_code=400, 
                detail="Invalid date format. Use YYYY-MM-DD"
            )
    
    # Get appointments ordered by time
    appointments = query.order_by(models.Appointment.appointment_time).all()
    
    # Prepare response with nested objects for employee and service
    for appointment in appointments:
        if appointment.employee:
            # Ensure user data is available
            appointment.employee.full_name = appointment.employee.user.full_name
            appointment.employee.email = appointment.employee.user.email
            appointment.employee.phone_number = appointment.employee.user.phone_number
    
    return appointments


@router.put("/{appointment_id}", response_model=schemas.DetailedAppointmentResponse)
async def update_appointment(
    appointment_id: int,
    appointment_update: schemas.AppointmentUpdate,
    phone_number: str = Query(..., description="Phone number associated with the appointment"),
    db: Session = Depends(get_db)
):
    """
    Update an existing appointment.
    - Can only update scheduled appointments
    - Cannot update appointments that are in progress or completed
    - Must provide phone number for verification
    - Can update: appointment time, employee, service, number of people, full name, and phone number
    """
    # Find the appointment with validation
    appointment = db.query(models.Appointment).filter(
        models.Appointment.id == appointment_id,
        models.Appointment.phone_number == phone_number
    ).first()
    
    if not appointment:
        raise HTTPException(status_code=404, detail="Appointment not found")
    
    if appointment.status != models.AppointmentStatus.SCHEDULED:
        raise HTTPException(
            status_code=400, 
            detail="Cannot modify an appointment that is not in scheduled status"
        )

    # Check if appointment is within allowed modification window (e.g., not too close to start time)
    now = datetime.now().astimezone()
    if appointment.appointment_time.astimezone() - now < timedelta(hours=1):
        raise HTTPException(
            status_code=400,
            detail="Cannot modify appointments less than 1 hour before start time"
        )

    # Check if the shop exists
    business = db.query(models.Business).filter(models.Business.id == appointment.business_id).first()
    if not business:
        raise HTTPException(status_code=404, detail="Business not found")

    # If updating appointment time
    if appointment_update.appointment_time:
        appointment_time = ensure_timezone_aware(appointment_update.appointment_time, shop.timezone)
        appt_time = appointment_time.time()
        
        # Check business operating hours similar to create appointment logic
        if not business.is_open_24_hours:
            # Get business operating hours for the appointment day
            day_of_week = appointment_time.weekday()  # 0=Monday, 6=Sunday
            # Convert to our format (0=Sunday, 1=Monday, etc.)
            our_day_format = (day_of_week + 1) % 7
            
            operating_hours = db.query(models.BusinessOperatingHours).filter(
                models.BusinessOperatingHours.business_id == business.id,
                models.BusinessOperatingHours.day_of_week == our_day_format
            ).first()
            
            if operating_hours and operating_hours.is_closed:
                raise HTTPException(status_code=400, detail="Business is closed on this day")
            elif operating_hours and operating_hours.opening_time and operating_hours.closing_time:
                if not (operating_hours.opening_time <= appt_time <= operating_hours.closing_time):
                    raise HTTPException(status_code=400, detail="Appointment time is outside business operating hours")

        # Get service duration
        service_duration = 30  # Default duration
        service_id = appointment_update.service_id or appointment.service_id
        if service_id:
            service = db.query(models.Service).filter(
                models.Service.id == service_id,
                models.Service.business_id == appointment.business_id
            ).first()
            if service:
                service_duration = service.duration

        appointment_end_time = appointment_time + timedelta(minutes=service_duration)

        # If employee is specified or keeping existing employee
        employee_id = appointment_update.employee_id or appointment.employee_id
        if employee_id:
            employee = db.query(models.Employee).filter(
                models.Employee.id == employee_id,
                models.Employee.business_id == appointment.business_id
            ).first()
            
            if not employee:
                raise HTTPException(status_code=404, detail="Employee not found")
            
<<<<<<< HEAD
            is_scheduled = False
            for schedule in barber_schedules:
                instances = get_recurring_instances(schedule, appointment_time, appointment_end_time, shop.timezone)
                for instance in instances:
                    if (instance["start_datetime"] <= appointment_time and 
                        instance["end_datetime"] >= appointment_end_time):
                        is_scheduled = True
                        break
                if is_scheduled:
                    break
            
            if not is_scheduled:
                raise HTTPException(status_code=400, detail="Barber is not scheduled to work at this time")
=======
            # Check if employee is scheduled to work at the appointment time
            if not is_employee_working(db, employee.id, appointment_time):
                raise HTTPException(status_code=400, detail="Employee is not scheduled to work at this time")
>>>>>>> 76e41a25
            
            # Check for conflicting appointments (excluding current appointment)
            conflicting_appointments = db.query(models.Appointment).filter(
                models.Appointment.employee_id == employee.id,
                models.Appointment.status == models.AppointmentStatus.SCHEDULED,
                models.Appointment.id != appointment_id,
                models.Appointment.appointment_time < appointment_end_time,
                appointment_time < models.Appointment.end_time
            ).all()
            
            if conflicting_appointments:
                raise HTTPException(status_code=400, detail="Employee has conflicting appointments")

        # Update appointment fields
        appointment.appointment_time = appointment_time
        appointment.end_time = appointment_end_time

    # If not updating appointment time but updating employee, check if the employee is available at the existing time
    elif appointment_update.employee_id is not None and appointment_update.employee_id != appointment.employee_id:
        # Get the existing appointment time
        appointment_time = appointment.appointment_time
        appointment_end_time = appointment.end_time
        
        # Get the employee
        employee = db.query(models.Employee).filter(
            models.Employee.id == appointment_update.employee_id,
            models.Employee.business_id == appointment.business_id
        ).first()
        
        if not employee:
            raise HTTPException(status_code=404, detail="Employee not found")
        
<<<<<<< HEAD
        is_scheduled = False
        for schedule in barber_schedules:
            instances = get_recurring_instances(schedule, appointment_time, appointment_end_time, shop.timezone)
            for instance in instances:
                if (instance["start_datetime"] <= appointment_time and 
                    instance["end_datetime"] >= appointment_end_time):
                    is_scheduled = True
                    break
            if is_scheduled:
                break
        
        if not is_scheduled:
            raise HTTPException(status_code=400, detail="Barber is not scheduled to work at this time")
=======
        # Check if employee is scheduled to work at the appointment time
        if not is_employee_working(db, employee.id, appointment_time):
            raise HTTPException(status_code=400, detail="Employee is not scheduled to work at this time")
>>>>>>> 76e41a25
        
        # Check for conflicting appointments (excluding current appointment)
        conflicting_appointments = db.query(models.Appointment).filter(
            models.Appointment.employee_id == employee.id,
            models.Appointment.status == models.AppointmentStatus.SCHEDULED,
            models.Appointment.id != appointment_id,
            models.Appointment.appointment_time < appointment_end_time,
            appointment_time < models.Appointment.end_time
        ).all()
        
        if conflicting_appointments:
            raise HTTPException(status_code=400, detail="Employee has conflicting appointments")

    # Update other fields if provided
    if appointment_update.employee_id is not None:
        appointment.employee_id = appointment_update.employee_id
    if appointment_update.service_id is not None:
        appointment.service_id = appointment_update.service_id
    if appointment_update.number_of_people is not None:
        appointment.number_of_people = appointment_update.number_of_people
    if appointment_update.full_name is not None:
        appointment.full_name = appointment_update.full_name
    if appointment_update.phone_number is not None:
        appointment.phone_number = appointment_update.phone_number

    db.commit()
    db.refresh(appointment)
    
    # Load related entities for response
    appointment = (
        db.query(models.Appointment)
        .options(
            joinedload(models.Appointment.employee).joinedload(models.Employee.user),
            joinedload(models.Appointment.service),
            joinedload(models.Appointment.user)
        )
        .filter(models.Appointment.id == appointment.id)
        .first()
    )
    
    if appointment.employee:
        # Ensure user data is available
        appointment.employee.full_name = appointment.employee.user.full_name
        appointment.employee.email = appointment.employee.user.email
        appointment.employee.phone_number = appointment.employee.user.phone_number
    
    return appointment<|MERGE_RESOLUTION|>--- conflicted
+++ resolved
@@ -30,13 +30,8 @@
     if not business:
         raise HTTPException(status_code=404, detail="Business not found")
 
-<<<<<<< HEAD
-    # Check if shop is open at appointment time
-    appointment_time = ensure_timezone_aware(appointment_in.appointment_time, shop.timezone)
-=======
     # Check if business is open at appointment time
     appointment_time = ensure_timezone_aware(appointment_in.appointment_time)
->>>>>>> 76e41a25
     appt_time = appointment_time.time()
     
     # TODO: Update to check business operating hours from business_operating_hours table
@@ -88,13 +83,6 @@
         ).all()
         
         is_scheduled = False
-<<<<<<< HEAD
-        for schedule in barber_schedules:
-            instances = get_recurring_instances(schedule, appointment_time, appointment_end_time, shop.timezone)
-            for instance in instances:
-                if (instance["start_datetime"] <= appointment_time and 
-                    instance["end_datetime"] >= appointment_end_time):
-=======
         for schedule in employee_schedules:
             # Check if this is a working day
             day_of_week = appointment_time.weekday()
@@ -105,7 +93,6 @@
                 schedule.start_time and schedule.end_time):
                 # Check if appointment time falls within working hours
                 if (schedule.start_time <= appt_time <= schedule.end_time):
->>>>>>> 76e41a25
                     is_scheduled = True
                     break
         
@@ -145,13 +132,6 @@
                 continue  # Skip employees with no schedules instead of raising an error
                 
             is_scheduled = False
-<<<<<<< HEAD
-            for schedule in barber_schedules:
-                instances = get_recurring_instances(schedule, appointment_time, appointment_end_time, shop.timezone)
-                for instance in instances:
-                    if (instance["start_datetime"] <= appointment_time and 
-                        instance["end_datetime"] >= appointment_end_time):
-=======
             for schedule in employee_schedules:
                 # Check if this is a working day
                 day_of_week = appointment_time.weekday()
@@ -162,7 +142,6 @@
                     schedule.start_time and schedule.end_time):
                     # Check if appointment time falls within working hours
                     if (schedule.start_time <= appt_time <= schedule.end_time):
->>>>>>> 76e41a25
                         is_scheduled = True
                         break
             
@@ -846,25 +825,9 @@
             if not employee:
                 raise HTTPException(status_code=404, detail="Employee not found")
             
-<<<<<<< HEAD
-            is_scheduled = False
-            for schedule in barber_schedules:
-                instances = get_recurring_instances(schedule, appointment_time, appointment_end_time, shop.timezone)
-                for instance in instances:
-                    if (instance["start_datetime"] <= appointment_time and 
-                        instance["end_datetime"] >= appointment_end_time):
-                        is_scheduled = True
-                        break
-                if is_scheduled:
-                    break
-            
-            if not is_scheduled:
-                raise HTTPException(status_code=400, detail="Barber is not scheduled to work at this time")
-=======
             # Check if employee is scheduled to work at the appointment time
             if not is_employee_working(db, employee.id, appointment_time):
                 raise HTTPException(status_code=400, detail="Employee is not scheduled to work at this time")
->>>>>>> 76e41a25
             
             # Check for conflicting appointments (excluding current appointment)
             conflicting_appointments = db.query(models.Appointment).filter(
@@ -897,25 +860,9 @@
         if not employee:
             raise HTTPException(status_code=404, detail="Employee not found")
         
-<<<<<<< HEAD
-        is_scheduled = False
-        for schedule in barber_schedules:
-            instances = get_recurring_instances(schedule, appointment_time, appointment_end_time, shop.timezone)
-            for instance in instances:
-                if (instance["start_datetime"] <= appointment_time and 
-                    instance["end_datetime"] >= appointment_end_time):
-                    is_scheduled = True
-                    break
-            if is_scheduled:
-                break
-        
-        if not is_scheduled:
-            raise HTTPException(status_code=400, detail="Barber is not scheduled to work at this time")
-=======
         # Check if employee is scheduled to work at the appointment time
         if not is_employee_working(db, employee.id, appointment_time):
             raise HTTPException(status_code=400, detail="Employee is not scheduled to work at this time")
->>>>>>> 76e41a25
         
         # Check for conflicting appointments (excluding current appointment)
         conflicting_appointments = db.query(models.Appointment).filter(
