--- conflicted
+++ resolved
@@ -12,77 +12,37 @@
         return timezone.localize(dt)
     return dt
 
-<<<<<<< HEAD
-def get_recurring_instances(
-    schedule: BarberSchedule,
-    start_date: datetime,
-    end_date: datetime,
-    timezone_str: str = 'America/Los_Angeles'
-) -> List[dict]:
-=======
 def get_employee_schedule_for_day(
     db,
     employee_id: int,
     target_date: datetime
 ) -> Optional[EmployeeSchedule]:
->>>>>>> 76e41a25
     """
     Get an employee's schedule for a specific day of the week.
     """
     day_of_week = (target_date.weekday() + 1) % 7  # Convert to our format (Sunday = 0)
     
-<<<<<<< HEAD
-    # Ensure all datetimes are timezone-aware
-    schedule_start = ensure_timezone_aware(schedule.start_date, timezone_str)
-    schedule_end = ensure_timezone_aware(schedule.end_date, timezone_str)
-    start_date = ensure_timezone_aware(start_date, timezone_str)
-    end_date = ensure_timezone_aware(end_date, timezone_str)
-=======
     schedule = db.query(EmployeeSchedule).filter(
         EmployeeSchedule.employee_id == employee_id,
         EmployeeSchedule.day_of_week == day_of_week,
         EmployeeSchedule.is_working == True
     ).first()
->>>>>>> 76e41a25
     
     return schedule
 
 def is_employee_working(
     db,
-<<<<<<< HEAD
-    barber_id: int,
-    start_date: datetime,
-    end_date: datetime,
-    timezone_str: str,
-    exclude_schedule_id: int = None
-=======
     employee_id: int,
     target_datetime: datetime
->>>>>>> 76e41a25
 ) -> bool:
     """
     Check if an employee is scheduled to work at a specific datetime.
     """
-<<<<<<< HEAD
-    # Ensure input datetimes are timezone-aware
-    start_date = ensure_timezone_aware(start_date, timezone_str)
-    end_date = ensure_timezone_aware(end_date, timezone_str)
-=======
     schedule = get_employee_schedule_for_day(db, employee_id, target_datetime)
->>>>>>> 76e41a25
     
     if not schedule:
         return False
     
-<<<<<<< HEAD
-    # Check each schedule for conflicts
-    for schedule in schedules:
-        instances = get_recurring_instances(schedule, start_date, end_date, timezone_str)
-        for instance in instances:
-            if (instance["start_datetime"] <= end_date and 
-                instance["end_datetime"] >= start_date):
-                return True
-=======
     target_time = target_datetime.time()
     
     # Check if within working hours
@@ -91,7 +51,6 @@
             return target_time >= schedule.start_time or target_time <= schedule.end_time
         else:
             return schedule.start_time <= target_time <= schedule.end_time
->>>>>>> 76e41a25
     
     return False
 
