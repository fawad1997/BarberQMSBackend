--- conflicted
+++ resolved
@@ -126,14 +126,10 @@
     owner_id = Column(Integer, ForeignKey("users.id"), nullable=False)
     average_wait_time = Column(Float, default=0.0)
     is_open_24_hours = Column(Boolean, default=False)
-<<<<<<< HEAD
-    timezone = Column(String, nullable=False, default="America/Los_Angeles")
-=======
     
     # New fields
     description = Column(Text, nullable=True)
     logo_url = Column(String, nullable=True)
->>>>>>> 76e41a25
 
     # Relationships
     owner = relationship("User", back_populates="businesses")
