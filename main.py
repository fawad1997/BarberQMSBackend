# main.py
from fastapi import FastAPI, Request
from fastapi.staticfiles import StaticFiles
from app.routers import (
    auth,
    users,
    shop_owners,
    barbers,
    admin,
    appointments,
    queue,
    feedback,
    unregistered_users,
    sso_routes
)
from app.websockets.router import router as websocket_router  # Import the router object, not the module
from fastapi.middleware.cors import CORSMiddleware
from app.database import init_db
import uvicorn
from dotenv import load_dotenv
import os
import logging
import asyncio
from fastapi.responses import FileResponse

logger = logging.getLogger(__name__)

app = FastAPI(
    title="Barbershop Queue System API",
    description="API for the Barbershop Queue System",
    version="1.0.0",
    # Configure FastAPI to not redirect trailing slashes
    # This means /shops and /shops/ will be treated as separate routes
    # and won't cause automatic redirects
    redirect_slashes=False
)

load_dotenv()

# Create a list of allowed origins
origins = [
    "http://localhost:8080",
    "http://localhost:8000",
    "http://localhost:3000",  # Add Next.js development server
    "https://walkinonline.com",
    "https://www.walkinonline.com",
    "*"
]

# Update the CORS middleware configuration
app.add_middleware(
    CORSMiddleware,
    allow_origins=origins,
    allow_credentials=True,
    allow_methods=["*"],
    allow_headers=["*"],
    expose_headers=["*"]
)

# Add middleware to handle WebSocket CORS
@app.middleware("http")
async def process_ws_cors(request: Request, call_next):
    """Middleware to handle WebSocket CORS headers"""
    # Check if it's a WebSocket upgrade request
    if request.headers.get("upgrade", "").lower() == "websocket":
        logger.debug(f"WebSocket upgrade request to: {request.url.path}")
        
        # Process the request
        response = await call_next(request)
        
        # Set required CORS headers for WebSockets
        if "*" in origins:
            # If wildcard is allowed, use the Origin header or fall back to *
            response.headers["Access-Control-Allow-Origin"] = request.headers.get("origin", "*")
        elif request.headers.get("origin") in origins:
            # If the origin is in our allowed list, echo it back
            response.headers["Access-Control-Allow-Origin"] = request.headers.get("origin")
            
        # Allow credentials (important for authenticated WebSockets)
        response.headers["Access-Control-Allow-Credentials"] = "true"
        return response
        
    return await call_next(request)

# Start the queue refresh background task
@app.on_event("startup")
async def start_queue_refresh_task():
    """Start the background task for queue refreshes on startup"""
    from app.websockets.tasks import periodic_queue_refresh
    asyncio.create_task(periodic_queue_refresh())
    logger.info("Queue refresh background task started")

# database initialization
@app.on_event("startup")
def on_startup():
    init_db()
    logger.info("Database initialized")
    logger.info(f"WebSocket routes available at: {[route.path for route in app.routes if str(route.path).startswith('/ws/')]}")

app.mount("/static", StaticFiles(directory="static"), name="static")
app.include_router(auth.router)
app.include_router(sso_routes.router)
app.include_router(users.router)
app.include_router(shop_owners.router)
app.include_router(barbers.router)
app.include_router(admin.router)
app.include_router(appointments.router)
app.include_router(queue.router)
app.include_router(feedback.router)
app.include_router(unregistered_users.router)
app.include_router(websocket_router)  # Include WebSocket router


@app.get("/")
def read_root():
    return {"message": "Welcome to the Barbershop Queue System API"}

<<<<<<< HEAD
@app.get("/ping")
async def ping():
    """Simple ping endpoint for basic connectivity testing"""
    return {"status": "ok", "message": "pong"}

@app.get("/health")
async def health_check():
    """Health check endpoint for deployment verification"""
    # Force migration deployment - 2025-06-09
    try:
        health_data = {
            "status": "healthy",
            "timestamp": datetime.utcnow().isoformat(),
            "environment": os.getenv("ENVIRONMENT", "development"),
            "version": "1.0.0"
        }
        
        # Optional: Add database connectivity check in production
        try:
            from app.database import SessionLocal
            db = SessionLocal()
            # Simple query to test DB connection
            db.execute("SELECT 1")
            db.close()
            health_data["database"] = "connected"
        except Exception as db_error:
            # Don't fail health check for DB issues during startup
            logger.warning(f"Database connection warning: {db_error}")
            health_data["database"] = "warning"
        
        return health_data
    except Exception as e:
        logger.error(f"Health check failed: {str(e)}")
        raise HTTPException(status_code=503, detail=f"Service unhealthy: {str(e)}")

=======
>>>>>>> 7690ca5f
@app.get("/favicon.ico")
async def favicon():
    """Serve the favicon.ico file"""
    favicon_path = os.path.join("static", "favicon.ico")
    if os.path.exists(favicon_path):
        return FileResponse(favicon_path, media_type="image/x-icon")
    else:
        # Return a 404 if favicon not found
        from fastapi import HTTPException
        raise HTTPException(status_code=404, detail="Favicon not found")

# Debug route to capture and analyze the redirect issue
@app.get("/debug-redirect")
@app.post("/debug-redirect")
async def debug_redirect(request: Request):
    return {
        "message": "Debug route for analyzing redirects",
        "request_url": str(request.url),
        "method": request.method,
        "headers": dict(request.headers),
        "client_host": request.client.host if request.client else None,
    }

if __name__ == "__main__":
    uvicorn.run("main:app", port=8000, reload=True)<|MERGE_RESOLUTION|>--- conflicted
+++ resolved
@@ -115,44 +115,6 @@
 def read_root():
     return {"message": "Welcome to the Barbershop Queue System API"}
 
-<<<<<<< HEAD
-@app.get("/ping")
-async def ping():
-    """Simple ping endpoint for basic connectivity testing"""
-    return {"status": "ok", "message": "pong"}
-
-@app.get("/health")
-async def health_check():
-    """Health check endpoint for deployment verification"""
-    # Force migration deployment - 2025-06-09
-    try:
-        health_data = {
-            "status": "healthy",
-            "timestamp": datetime.utcnow().isoformat(),
-            "environment": os.getenv("ENVIRONMENT", "development"),
-            "version": "1.0.0"
-        }
-        
-        # Optional: Add database connectivity check in production
-        try:
-            from app.database import SessionLocal
-            db = SessionLocal()
-            # Simple query to test DB connection
-            db.execute("SELECT 1")
-            db.close()
-            health_data["database"] = "connected"
-        except Exception as db_error:
-            # Don't fail health check for DB issues during startup
-            logger.warning(f"Database connection warning: {db_error}")
-            health_data["database"] = "warning"
-        
-        return health_data
-    except Exception as e:
-        logger.error(f"Health check failed: {str(e)}")
-        raise HTTPException(status_code=503, detail=f"Service unhealthy: {str(e)}")
-
-=======
->>>>>>> 7690ca5f
 @app.get("/favicon.ico")
 async def favicon():
     """Serve the favicon.ico file"""
